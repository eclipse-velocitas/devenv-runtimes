--- conflicted
+++ resolved
@@ -12,23 +12,23 @@
 #
 # SPDX-License-Identifier: Apache-2.0
 
-<<<<<<< HEAD
-# flake8: noqa: E402 module level import
-=======
-import json
 import os
 import subprocess
-import sys
 import time
->>>>>>> adaf07cf
 from enum import Enum
 from io import TextIOWrapper
 from itertools import filterfalse
 from re import compile, Pattern
 from threading import Timer
 from typing import Optional, Tuple
-from velocitas_lib import get_script_path
-
+from velocitas_lib import (
+    get_script_path,
+    get_cache_data,
+    get_services,
+    replace_variables,
+    json_obj_to_flat_map,
+    get_workspace_dir,
+)
 
 class MiddlewareType(Enum):
     """Enumeration containing all possible middleware types."""
@@ -39,24 +39,6 @@
 def get_middleware_type() -> MiddlewareType:
     """Return the current middleware type."""
     return MiddlewareType.DAPR
-
-
-<<<<<<< HEAD
-=======
-def get_script_path() -> str:
-    """Return the absolute path to the directory the invoked Python script
-    is located in."""
-    return os.path.dirname(os.path.realpath(sys.argv[0]))
-
-
-def get_cache_data():
-    """Return the data of the cache as Python object."""
-    return json.loads(require_env("VELOCITAS_CACHE_DATA"))
-
-
-def get_services():
-    """Return all specified services as Python object."""
-    return json.load(open(f"{get_script_path()}/../../runtime.json", encoding="utf-8"))
 
 
 def get_specific_service(service_id: str):
@@ -70,14 +52,6 @@
     return services[0]
 
 
-def replace_variables(input_str: str, variables: dict[str, str]) -> str:
-    """Replace all occurrences of the defined variables in the input string"""
-    for key, value in variables.items():
-        input_str = input_str.replace("${{ " + key + " }}", str(value))
-    return input_str
-
-
->>>>>>> adaf07cf
 def get_dapr_sidecar_args(
     app_id: str, app_port: Optional[str] = None, grpc_port: Optional[str] = None, http_port: Optional[str] = None
 ) -> Tuple[list[str], dict[str, Optional[str]]]:
@@ -110,29 +84,7 @@
 
 def get_container_runtime_executable() -> str:
     """Return the current container runtime executable. E.g. docker."""
-<<<<<<< HEAD
     return "docker"
-=======
-    return "docker"
-
-
-def json_obj_to_flat_map(obj, prefix: str = "", separator: str = ".") -> dict[str, str]:
-    """Flatten a JSON Object into a one dimensional dict by joining the keys
-       with the specified separator."""
-    result = dict[str, str]()
-    if isinstance(obj, dict):
-        for key, value in obj.items():
-            nested_key = f"{prefix}{separator}{key}"
-            result.update(json_obj_to_flat_map(value, nested_key, separator))
-    elif isinstance(obj, list):
-        for index, value in enumerate(obj):
-            nested_key = f"{prefix}{separator}{index}"
-            result.update(json_obj_to_flat_map(value, nested_key, separator))
-    else:
-        nested_key = f"{prefix}"
-        result[nested_key] = obj
-
-    return result
 
 
 def get_log_file_name(service_id: str) -> str:
@@ -345,5 +297,4 @@
             stdout=log,
         )
 
-    stop_container(service_id, log)
->>>>>>> adaf07cf
+    stop_container(service_id, log)