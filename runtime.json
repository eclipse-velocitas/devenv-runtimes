--- conflicted
+++ resolved
@@ -69,15 +69,11 @@
             },
             {
                 "key": "mount",
-<<<<<<< HEAD
                 "value": "${{ builtin.cache.vspec_file_path }}:/config/vss.json"
-=======
-                "value": "${{ builtin.cache.vspec_file_path }}:/vss.json"
             },
             {
                 "key": "start-pattern",
                 "value": ".*Listening on \\d+\\.\\d+\\.\\d+\\.\\d+:\\d+"
->>>>>>> adaf07cf
             }
         ]
     },
